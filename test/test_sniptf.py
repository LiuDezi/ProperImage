--- conflicted
+++ resolved
@@ -53,7 +53,6 @@
 
     images = [s.SingleImage(animg) for animg in imgs]
 
-<<<<<<< HEAD
     for j, an_img in enumerate(images):
         an_img.inf_loss = 0.2
         plot.plot_psfbasis(an_img.kl_basis,
@@ -69,30 +68,14 @@
                      an_img.s_component, overwrite=True)
 
     R, P_r = pc.stack_R(images, align=False, n_procs=4, inf_loss=0.2)
-=======
-    #~ for j, an_img in enumerate(images):
-        #~ an_img.inf_loss = 0.25
-        #~ #plot.plot_psfbasis(an_img.kl_basis, path='psf_basis_{}.png'.format(j),
-        #~ #                  nbook=False)
-        #~ #x, y = an_img.get_afield_domain()
-        #~ #plot.plot_afields(an_img.kl_afields, x, y, path='afields_{}.png'.format(j),
-        #~ #                  nbook=False, size=4)
-        #~ #fits.writeto('mask_{}.fits'.format(j), an_img.mask.astype('uint8'), overwrite=True)
-        #~ fits.writeto('S_comp_{}.fits'.format(j), an_img.s_component, overwrite=True)
->>>>>>> b7f45184
 
     R = pc.stack_R(images, align=False, n_procs=4)
     fits.writeto('R.fits', R.real, overwrite=True)
-<<<<<<< HEAD
     fits.writeto('P.fits', P_r.real, overwrite=True)
 
     for an_img in images:
         an_img._clean()
 
-=======
-    for an_img in imgs:
-        an_img._clean()
->>>>>>> b7f45184
     return
 
 if __name__ == '__main__':
