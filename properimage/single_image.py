--- conflicted
+++ resolved
@@ -238,11 +238,7 @@
     @mask.setter
     def mask(self, mask):
         if isinstance(mask, str):
-<<<<<<< HEAD
             self.__pixeldata.mask = fits.getdata(mask) <= self.maskthresh
-=======
-            self.__pixeldata.mask = fits.getdata(mask) >= self.maskthresh
->>>>>>> 527422d2
         elif isinstance(mask, np.ndarray):
             self.__pixeldata.mask = mask
         elif mask is None:
@@ -261,11 +257,7 @@
                 if 'EXTEND' in ff[0].header.keys():
                     if ff[0].header['EXTEND']:
                         try:
-<<<<<<< HEAD
                             self.__pixeldata.mask = ff[1].data <= self.maskthresh
-=======
-                            self.__pixeldata.mask = ff[1].data >= self.maskthresh
->>>>>>> 527422d2
                         except IndexError:
                             self.__pixeldata = ma.masked_invalid(self.__pixeldata.data)
                 else:
